:aws:
  :access_key_id: ADD HERE
  :secret_access_key: ADD HERE
:s3:
  :region: ADD HERE
  :buckets:
    # Update assets if you want to host the serde and HiveQL yourself
    :assets: s3://snowplow-emr-assets
    :log: ADD HERE
    :in: ADD HERE
    :processing: ADD HERE
    :out: ADD HERE WITH SUB-FOLDER # Make sure this bucket is in the US standard region if you wish to use Redshift
    :archive: ADD HERE
:emr:
  # Can bump the below as EMR upgrades Hadoop
  :hadoop_version: 1.0.3
  :placement: ADD HERE
  :ec2_key_name: ADD HERE
  # Adjust your Hive cluster below
  :jobflow:
    :instance_count: 2
    :master_instance_type: m1.small
    :slave_instance_type: m1.small
:etl:
  :collector_format: cloudfront # Or 'clj-tomcat' for the Clojure Collector
  :continue_on_unexpected_error: false # You can switch to 'true' if you really don't want the serde throwing exceptions
  :storage_format: postgres-redshift # Or switch to 'hive' if you're only using Hive for analysis or switch to 'mysql-infobright' if you're using Infobright
# Can bump the below as SnowPlow releases new versions
:snowplow:
<<<<<<< HEAD
  :serde_version: 0.5.4
  :hive_hiveql_version: 0.5.6
  :mysql_infobright_hiveql_version: 0.0.7
  :postgres_redshift_hiveql_version: 0.0.1
=======
  :serde_version: 0.5.5
  :hive_hiveql_version: 0.5.6
  :non_hive_hiveql_version: 0.0.7
>>>>>>> bb4f484c
<|MERGE_RESOLUTION|>--- conflicted
+++ resolved
@@ -27,13 +27,7 @@
   :storage_format: postgres-redshift # Or switch to 'hive' if you're only using Hive for analysis or switch to 'mysql-infobright' if you're using Infobright
 # Can bump the below as SnowPlow releases new versions
 :snowplow:
-<<<<<<< HEAD
-  :serde_version: 0.5.4
+  :serde_version: 0.5.5
   :hive_hiveql_version: 0.5.6
   :mysql_infobright_hiveql_version: 0.0.7
-  :postgres_redshift_hiveql_version: 0.0.1
-=======
-  :serde_version: 0.5.5
-  :hive_hiveql_version: 0.5.6
-  :non_hive_hiveql_version: 0.0.7
->>>>>>> bb4f484c
+  :postgres_redshift_hiveql_version: 0.0.1